--- conflicted
+++ resolved
@@ -6,12 +6,8 @@
 use bytes::{Bytes, BytesMut};
 use s2n_quic::stream::BidirectionalStream;
 use s2n_quic::Server as QuicServer;
-<<<<<<< HEAD
-use tokio::io::AsyncWrite;
+use tokio::io::{AsyncWrite, AsyncWriteExt};
 use tokio::task::{JoinError, JoinHandle};
-=======
-use tokio::io::{AsyncWrite, AsyncWriteExt};
->>>>>>> bc040eab
 use tracing::{debug, warn};
 
 use crate::blobs::{Blob, Collection};
@@ -38,7 +34,12 @@
     db: Database,
 }
 
-<<<<<<< HEAD
+#[derive(Debug)]
+pub enum BlobOrCollection {
+    Blob(Data),
+    Collection((Bytes, Bytes)),
+}
+
 impl Builder {
     /// Creates a new builder for [`Provider`] using the given [`Database`].
     pub fn with_db(db: Database) -> Self {
@@ -49,21 +50,6 @@
             db,
         }
     }
-=======
-#[derive(Debug)]
-pub enum BlobOrCollection {
-    Blob(Data),
-    Collection((Bytes, Bytes)),
-}
-
-/// Builder to configure a `Provider`.
-#[derive(Debug, Default)]
-pub struct ProviderBuilder {
-    auth_token: Option<AuthToken>,
-    keypair: Option<Keypair>,
-    db: Option<Database>,
-}
->>>>>>> bc040eab
 
     /// Binds the provider service to a different socket.
     ///
