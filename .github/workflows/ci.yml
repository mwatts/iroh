--- conflicted
+++ resolved
@@ -8,14 +8,8 @@
 
 env:
   RUST_BACKTRACE: 1
-<<<<<<< HEAD
-  # RUSTFLAGS: -Dwarnings # Disable warnings so tests are actually run..
-  MSRV: "1.63"
-=======
-  RUSTFLAGS: -Dwarnings
+  # RUSTFLAGS: -Dwarnings
   MSRV: "1.65"
->>>>>>> d14be2fb
-
 
 jobs:
   build_and_test_nix:
